--- conflicted
+++ resolved
@@ -38,6 +38,9 @@
         self.factorize = factorize
         self.masked = masked
         self.softmasked = softmasked
+        self.factorize = factorize
+        self.masked = masked
+        self.softmasked = softmasked
 
         if dropout:
             self.dropout_layer = nn.Dropout(drop_rate)
@@ -54,11 +57,7 @@
         self.input_encoder = InputEncoder(embedding_dim, device = device, dtype = dtype)
         self.input_mix_and_norm = MessageNet([embedding_dim], activation=activation, ir_safe=ir_safe, batchnorm=batchnorm, device=device, dtype=dtype)
 
-<<<<<<< HEAD
         self.net2to2 = Net2to2(num_channels1 + [num_channels_m_out[0]], num_channels_m, activate_agg=activate_agg, activate_lin=activate_lin, activation = activation, dropout=dropout, drop_rate=drop_rate, batchnorm = batchnorm, sig=sig, ir_safe=ir_safe, config=config1, factorize=factorize, masked=masked, device = device, dtype = dtype)
-=======
-        self.net2to2 = Net2to2(num_channels1, num_channels_m, activate_agg=activate_agg, activate_lin=activate_lin, activation = activation, dropout=dropout, drop_rate=drop_rate, batchnorm = batchnorm, sig=sig, ir_safe=ir_safe, config=config1, factorize=factorize, masked=masked, device = device, dtype = dtype)
->>>>>>> 0423ffbf
         self.message_layer = MessageNet(num_channels_m_out, activation=activation, ir_safe=ir_safe, batchnorm=batchnorm, device=device, dtype=dtype)       
         self.eq2to1 = Eq2to1(num_channels_m_out[-1], num_channels2[0] if mlp_out else 1,  activate_agg=activate_agg2, activate_lin=activate_lin2, activation = activation, ir_safe=ir_safe, config=config2, device = device, dtype = dtype)
         if mlp_out:
@@ -110,8 +109,14 @@
         if self.softmasked:
             act2 = act2 * softmask.unsqueeze(-1)
 
+        if self.softmasked:
+            act2 = act2 * softmask.unsqueeze(-1)
+
         act3 = self.eq2to1(act2, nobj=nobj, mask=atom_mask.unsqueeze(-1))
         
+        if self.dropout:
+            act3 = self.dropout_layer_out(act3)
+
         if self.dropout:
             act3 = self.dropout_layer_out(act3)
 
